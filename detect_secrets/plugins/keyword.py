"""
This code was extracted in part from
https://github.com/PyCQA/bandit. Using similar heuristic logic,
we adapted it to fit our plugin infrastructure, to create an organized,
concerted effort in detecting all type of secrets in code.

Copyright (c) 2014 Hewlett-Packard Development Company, L.P.

Permission is hereby granted, free of charge, to any person obtaining a copy
of this software and associated documentation files (the "Software"), to deal
in the Software without restriction, including without limitation the rights
to use, copy, modify, merge, publish, distribute, sublicense, and/or sell
copies of the Software, and to permit persons to whom the Software is
furnished to do so, subject to the following conditions:

The above copyright notice and this permission notice shall be included in
all copies or substantial portions of the Software.

THE SOFTWARE IS PROVIDED "AS IS", WITHOUT WARRANTY OF ANY KIND, EXPRESS OR
IMPLIED, INCLUDING BUT NOT LIMITED TO THE WARRANTIES OF MERCHANTABILITY,
FITNESS FOR A PARTICULAR PURPOSE AND NONINFRINGEMENT. IN NO EVENT SHALL THE
AUTHORS OR COPYRIGHT HOLDERS BE LIABLE FOR ANY CLAIM, DAMAGES OR OTHER
LIABILITY, WHETHER IN AN ACTION OF CONTRACT, TORT OR OTHERWISE, ARISING FROM,
OUT OF OR IN CONNECTION WITH THE SOFTWARE OR THE USE OR OTHER DEALINGS IN
THE SOFTWARE.
"""
from __future__ import absolute_import

import re

from .base import BasePlugin
from detect_secrets.core.potential_secret import PotentialSecret


# Note: All values here should be lowercase
BLACKLIST = (
    'apikey',
    'api_key',
    'pass',
    'password',
    'passwd',
    'private_key',
    'secret',
    'secrete',
    'token',
)
FALSE_POSITIVES = (
    "''",
    "''):",
    '""',
    '""):',
    'false',
    'none',
    'not',
    'password)',
    'password},',
    'true',
)
FOLLOWED_BY_COLON_RE = re.compile(
    # e.g. token:
    r'({})(("|\')?):(\s*?)(("|\')?)([^\s]+)(\5)'.format(
        r'|'.join(BLACKLIST),
    ),
)
FOLLOWED_BY_EQUAL_SIGNS_RE = re.compile(
    # e.g. my_password =
    r'({})([^\s]*?)(\s*?)=(\s*?)(("|\')?)([^\s]+)(\5)'.format(
        r'|'.join(BLACKLIST),
    ),
)
FOLLOWED_BY_QUOTES_AND_SEMICOLON_RE = re.compile(
    # e.g. private_key "something";
    r'({})([^\s]*?)(\s*?)("|\')([^\s]+)(\4);'.format(
        r'|'.join(BLACKLIST),
    ),
)
BLACKLIST_REGEX_TO_GROUP = {
    FOLLOWED_BY_COLON_RE: 7,
    FOLLOWED_BY_EQUAL_SIGNS_RE: 7,
    FOLLOWED_BY_QUOTES_AND_SEMICOLON_RE: 5,
}


class KeywordDetector(BasePlugin):
    """This checks if blacklisted keywords
    are present in the analyzed string.
    """

    secret_type = 'Password'

    def analyze_string(self, string, line_num, filename):
        output = {}

<<<<<<< HEAD
        if WHITELIST_REGEX.search(string):
            return output

        for identifier in self.secret_generator(
            string,
            is_php_file=filename.endswith('.php'),
        ):
=======
        for identifier in self.secret_generator(string):
>>>>>>> 5f4a0552
            secret = PotentialSecret(
                self.secret_type,
                filename,
                identifier,
                line_num,
            )
            output[secret] = secret

        return output

    def secret_generator(self, string, is_php_file):
        lowered_string = string.lower()

        for REGEX, group_number in BLACKLIST_REGEX_TO_GROUP.items():
            match = REGEX.search(lowered_string)
            if match:
                lowered_secret = match.group(group_number)

                if not lowered_secret:
                    continue

                if not probably_false_positive(lowered_secret, is_php_file):
                    yield lowered_secret


def probably_false_positive(lowered_secret, is_php_file):
    if (
        'fake' in lowered_secret or
        lowered_secret in FALSE_POSITIVES or
        # If it is a .php file, do not report $variables
        (
            is_php_file and
            lowered_secret[0] == '$'
        )
    ):
        return True

    # No function calls
    try:
        if (
            lowered_secret.index('(') < lowered_secret.index(')')
        ):
            return True
    except ValueError:
        pass

    # Skip over e.g. request.json_body['hey']
    try:
        if (
            lowered_secret.index('[') < lowered_secret.index(']')
        ):
            return True
    except ValueError:
        pass

    return False<|MERGE_RESOLUTION|>--- conflicted
+++ resolved
@@ -91,17 +91,10 @@
     def analyze_string(self, string, line_num, filename):
         output = {}
 
-<<<<<<< HEAD
-        if WHITELIST_REGEX.search(string):
-            return output
-
         for identifier in self.secret_generator(
             string,
             is_php_file=filename.endswith('.php'),
         ):
-=======
-        for identifier in self.secret_generator(string):
->>>>>>> 5f4a0552
             secret = PotentialSecret(
                 self.secret_type,
                 filename,
