--- conflicted
+++ resolved
@@ -104,20 +104,6 @@
         """
         potential_secrets = {}
 
-<<<<<<< HEAD
-        # Hacky way to keep track of line location.
-        file.seek(0)
-        lines = list(map(lambda x: x.strip(), file.readlines()))
-        line_offset = 0
-
-        if not parser.sections():
-            # To prevent cases where it's not an ini file, but the parser
-            # helpfully attempts to parse everything to a DEFAULT section,
-            # when not explicitly provided.
-            raise configparser.Error
-
-=======
->>>>>>> 206ec76b
         with self._non_quoted_string_regex():
             for value, lineno in IniFileParser(file).iterator():
                 potential_secrets.update(self.analyze_string(
@@ -188,10 +174,7 @@
             yield
         finally:
             self.regex = old_regex
-<<<<<<< HEAD
-=======
-
->>>>>>> 206ec76b
+
 
 class HexHighEntropyString(HighEntropyStringsPlugin):
     """HighEntropyStringsPlugin for hex strings"""
@@ -223,6 +206,12 @@
         self.line_offset = 0
 
     def iterator(self):
+        if not self.parser.sections():
+            # To prevent cases where it's not an ini file, but the parser
+            # helpfully attempts to parse everything to a DEFAULT section,
+            # when not explicitly provided.
+            raise configparser.Error
+
         for section_name, _ in self.parser.items():
             for key, values in self.parser.items(section_name):
                 for value, offset in self._get_value_and_line_offset(
