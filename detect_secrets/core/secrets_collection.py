--- conflicted
+++ resolved
@@ -67,8 +67,9 @@
         result = SecretsCollection()
         if not all(key in data for key in (
             'exclude_regex',
+            'plugins_used',
             'results',
-            'plugins_used'
+            'version',
         )):
             raise IOError
 
@@ -96,7 +97,8 @@
                 secret.secret_hash = item['hashed_secret']
                 result.data[filename][secret] = secret
 
-<<<<<<< HEAD
+        result.version = data['version']
+
         return result
 
     def scan_diff(
@@ -104,20 +106,7 @@
         diff,
         baseline_filename='',
         last_commit_hash='',
-        repo_name=''
-=======
-        result.exclude_regex = data['exclude_regex']
-        result.version = data['version']
-
-        return result
-
-    def scan_diff(
-            self,
-            diff,
-            baseline_filename='',
-            last_commit_hash='',
-            repo_name='',
->>>>>>> b891fc9c
+        repo_name='',
     ):
         """For optimization purposes, our scanning strategy focuses on looking
         at incremental differences, rather than re-scanning the codebase every time.
