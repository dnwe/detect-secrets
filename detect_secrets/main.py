#!/usr/bin/python
from __future__ import absolute_import
from __future__ import print_function

import json
import sys

<<<<<<< HEAD
from detect_secrets.core import audit
=======
from detect_secrets import VERSION
>>>>>>> d041785d
from detect_secrets.core import baseline
from detect_secrets.core.log import CustomLog
from detect_secrets.core.usage import ParserBuilder
from detect_secrets.plugins import initialize_plugins


def parse_args(argv):
    return ParserBuilder().add_console_use_arguments() \
        .parse_args(argv)


def main(argv=None):
    if len(sys.argv) == 1:  # pragma: no cover
        sys.argv.append('-h')

    args = parse_args(argv)
    if args.verbose:  # pragma: no cover
        CustomLog.enableDebug(args.verbose)

    if args.version:
        print(VERSION)
        return

    plugins = initialize_plugins(args.plugins)

    if args.scan:
        if args.exclude:
            args.exclude = args.exclude[0]

        print(
            json.dumps(
                baseline.initialize(
                    plugins,
                    args.exclude,
                    args.scan,
                ).format_for_baseline_output(),
                indent=2,
                sort_keys=True,
            ),
        )
    elif args.audit:
        audit.audit_baseline(args.audit[0])

    return 0


if __name__ == '__main__':
    sys.exit(main())<|MERGE_RESOLUTION|>--- conflicted
+++ resolved
@@ -5,11 +5,8 @@
 import json
 import sys
 
-<<<<<<< HEAD
+from detect_secrets import VERSION
 from detect_secrets.core import audit
-=======
-from detect_secrets import VERSION
->>>>>>> d041785d
 from detect_secrets.core import baseline
 from detect_secrets.core.log import CustomLog
 from detect_secrets.core.usage import ParserBuilder
