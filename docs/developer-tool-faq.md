# FAQ (Detect Secrets Suite - Developer tool)

<!-- START doctoc generated TOC please keep comment here to allow auto update -->
<!-- DON'T EDIT THIS SECTION, INSTEAD RE-RUN doctoc TO UPDATE -->

- [pip setup](#pip-setup)
  - [I’m getting a `Could not install packages due to an Environment Error: [Errno 13] Permission denied: ` error when installing the `detect-secrets` pip package. What should I do?](#im-getting-a-could-not-install-packages-due-to-an-environment-error-errno-13-permission-denied--error-when-installing-the-detect-secrets-pip-package-what-should-i-do)
  - [I cannot find the `detect-secrets` binary after installation](#i-cannot-find-the-detect-secrets-binary-after-installation)
  - [How do I upgrade `detect-secrets` to a newer version?](#how-do-i-upgrade-detect-secrets-to-a-newer-version)
    - [Upgrade for user mode](#upgrade-for-user-mode)
    - [Upgrade for global mode - keep install to global mode](#upgrade-for-global-mode---keep-install-to-global-mode)
    - [Upgrade for global mode - switch to user mode](#upgrade-for-global-mode---switch-to-user-mode)
  - [How do I upgrade the `detect-secrets` pre-commit hook?](#how-do-i-upgrade-the-detect-secrets-pre-commit-hook)
- [General usage](#general-usage)
  - [Which python versions does detect-secrets support?](#which-python-versions-does-detect-secrets-support)
  - [How do I generate a baseline file?](#how-do-i-generate-a-baseline-file)
  - [How do I re-generate (update) my baseline file?](#how-do-i-re-generate-update-my-baseline-file)
  - [How do I audit my baseline file?](#how-do-i-audit-my-baseline-file)
  - [What to do after marking an potential secret as a valid secret?](#what-to-do-after-marking-an-potential-secret-as-a-valid-secret?)
  - [How can fixed entries be removed from my baseline file?](#how-can-fixed-entries-be-removed-from-my-baseline-file)
  - [Will `detect-secrets` find tokens in git history?](#will-detect-secrets-find-tokens-in-git-history)
  - [What kinds of tokens does detect-secrets find?](#what-kinds-of-tokens-does-detect-secrets-find)
  - [Why is the Slack webhook considered a secret?](#why-is-the-slack-webhook-considered-a-secret)
  - [Which plugins are used in the scan by default?](#which-plugins-are-used-in-the-scan-by-default)
  - [How do I use fewer plugins when scanning?](#how-do-i-use-fewer-plugins-when-scanning)
  - [`detect-secrets` generates too many false positives. What should I do?](#detect-secrets-generates-too-many-false-positives-what-should-i-do)
    - [Exclude some files with the `—exclude-files` option.](#exclude-some-files-with-the-exclude-files-option)
    - [Tune the threshold for the entropy based scanner](#tune-the-threshold-for-the-entropy-based-scanner)
    - [Use fewer scanners](#use-fewer-scanners)
  - [Why did `detect-secrets` not find some secrets in my code?](#why-did-detect-secrets-not-find-some-secrets-in-my-code)
    - [Cause 1: Not using all plugins](#cause-1-not-using-all-plugins)
    - [Cause 2: Verifiable token is verified as false](#cause-2-verifiable-token-is-verified-as-false)
    - [Cause 3: The entropy threshold is too high for entropy based plugins](#cause-3-the-entropy-threshold-is-too-high-for-entropy-based-plugins)
    - [Cause 4: Unsupported token type](#cause-4-unsupported-token-type)
  - [Why is the `detect-secrets` pre-commit output messed up with multiple headings and footers?](#why-is-the-detect-secrets-pre-commit-output-messed-up-with-multiple-headings-and-footers)
  - [How do I configure the `detect-secrets` pre-commit hook with the Node.js husky library?](#how-do-i-configure-the-detect-secrets-pre-commit-hook-with-the-nodejs-husky-library)
  - [How do I use inline allowlisting?](#how-do-i-use-inline-allowlisting)
  - [Why does my scan get stuck](#why-does-my-scan-get-stuck)
  - [Can I use detect-secrets to detect secrets in an arbitrary file system/folder that is not a git repo?](#can-i-use-detect-secrets-to-detect-secrets-in-an-arbitrary-file-systemfolder-that-is-not-a-git-repo)
  - [Why is detect-secrets not verifying my password on DB2 for zOS?](#why-is-detect-secrets-not-verifying-my-password-on-db2-for-zos)
    - [Missing certificates (known limitation)](#missing-certificates-known-limitation)
- [docker setup](#docker-setup)
  - [How do I install the `detect-secrets` docker image?](#how-do-i-install-the-detect-secrets-docker-image)
    - [Prerequisite](#prerequisite)
    - [Setup steps](#setup-steps)
      - [1. scan with docker image](#1-scan-with-docker-image)
      - [2. audit the baseline file](#2-audit-the-baseline-file)
      - [3. setup pre-commit hook](#3-setup-pre-commit-hook)
  - [How do I run a scan with the docker image?](#how-do-i-run-a-scan-with-the-docker-image)
    - [Windows Powershell and cmd](#windows-powershell-and-cmd)
    - [Windows git bash](#windows-git-bash)
    - [MacOS & Linux](#macos--linux)
  - [How do I run an audit with the docker image?](#how-do-i-run-an-audit-with-the-docker-image)
    - [Windows Powershell and cmd](#windows-powershell-and-cmd-1)
    - [Windows git bash](#windows-git-bash-1)
    - [MacOS & Linux](#macos--linux-1)
  - [How do I setup a pre-commit hook with the docker image?](#how-do-i-setup-a-pre-commit-hook-with-the-docker-image)
  - [How do I upgrade docker image in a pre-commit hook?](#how-do-i-upgrade-docker-image-in-a-pre-commit-hook)
  - [Can I pull a specific version of docker image?](#can-i-pull-a-specific-version-of-docker-image)
  - [How do I run `detect-secrets` commands with the docker image on different operating systems?](#how-do-i-run-detect-secrets-commands-with-the-docker-image-on-different-operating-systems)
    - [Windows Powershell and cmd](#windows-powershell-and-cmd-2)
    - [Windows git bash](#windows-git-bash-2)
    - [MacOS & Linux](#macos--linux-2)
  - [Powershell docker command is too long, do you have some shortcut for detect-secrets?](#powershell-docker-command-is-too-long-do-you-have-some-shortcut-for-detect-secrets)

<!-- END doctoc generated TOC please keep comment here to allow auto update -->

## pip setup

### I’m getting a `Could not install packages due to an Environment Error: [Errno 13] Permission denied: ` error when installing the `detect-secrets` pip package. What should I do?

This is normally caused by `pip` trying to add the package to system folders which the current user does not have write permission to. You can try to add the `--user` option to `pip install` like below

```sh
pip install --user git+https://github.com/ibm/detect-secrets.git@master#egg=detect-secrets
```

If adding `--user` does not resolve the issue, there are some cases where back-level `pip` can cause a permissions issue. In this case, please upgrade `pip`:

```sh
pip install --user --upgrade pip
```

Then perform the `detect-secrets` install again.

### I cannot find the `detect-secrets` binary after installation

By default, the tool will be installed at `~/Library/Python/<python_version>/bin/detect-secrets` on Mac (similar directory on Linux). If you cannot find `detect-secrets`, you can add the installation bin directory to your PATH by running `export PATH=$PATH:~/Library/Python/<python_version>/bin`

### How do I upgrade `detect-secrets` to a newer version?

`detect-secrets` can be installed in either `user` mode or `global` mode. You can run the one-liner below to identify where `detect-secrets` is installed.

```sh
if pip list | grep detect-secrets > /dev/null ; then echo "Installed with global mode, no need to use '--user' during upgrade"; elif pip list --user | grep detect-secrets > /dev/null; then echo "Installed with user mode, use '--user' during upgrade"; else echo "Have not installed before, use '--user'"; fi
```

#### Upgrade for user mode

If detect-secrets was installed in user mode previously, keep using the `--user` parameter in the upgrade command below.

```sh
pip install --upgrade --user git+https://github.com/ibm/detect-secrets.git@master#egg=detect-secrets
```

If `detect-secrets` was installed in global mode previously, either keep the install to global mode or switch to user mode.

#### Upgrade for global mode - keep install to global mode

```sh
pip install --upgrade git+https://github.com/ibm/detect-secrets.git@master#egg=detect-secrets
```

#### Upgrade for global mode - switch to user mode

```sh
pip uninstall detect-secrets
pip install --upgrade --user git+https://github.com/ibm/detect-secrets.git@master#egg=detect-secrets
```

If you cannot find `detect-secrets` after upgrading, refer to [this](#i-cannot-find-the-detect-secrets-binary-after-installation) documentation to set up the path.

> Note: if you install `detect-secrets` as a pre-commit hook, you should also [upgrade it in the `pre-commit` framework](#how-do-i-upgrade-the-detect-secrets-pre-commit-hook).

### How do I upgrade the `detect-secrets` pre-commit hook?

> Note: `autoupdate` only scans for tags on the master branch. It does **not** support the dss branch right now. Before dss has been released to the master branch, please use a specific version tag such as `rev: 0.13.0+ibm.7.dss` in `.pre-commit-config.yaml` to get the latest dss version.

The `pre-commit` framework manages its own copy of the `detect-secrets` tool. To upgrade it you need to

```sh
cd <your_repo_have_pre_commit_configured>
pre-commit autoupdate
# The rev field for detect-secrets in .pre-commit-config.yaml will be updated
# if the newest tag on the master branch is different from the value in current rev field.
# You should commit and check in the updated file once it's been updated.
```

If the steps above do not work, you can also update `pre-commit` to a newer version, then clean up the `pre-commit` cache and auto-update again.

```sh
pip install --upgrade pre-commit -y
pre-commit clean
pre-commit gc
pre-commit autoupdate
```

## General usage

### Which python versions does detect-secrets support?

This tool supports Python 3.5 and above. Since Python 2 reached its end of life on January 1st, 2020, `detect-secrets` supported Python 2 until July 1st, 2020.

You can follow the guide [here](https://docs.python-guide.org/starting/installation/) to properly setup your Python 3 environment.

> Note: If you are using macOS, the default Python installation is version 2, please make sure you follow the guide above to properly install Python 3.

### How do I generate a baseline file?

```shell
detect-secrets scan --update <baseline>
```

### How do I re-generate (update) my baseline file?

```shell
detect-secrets scan --update <baseline_file> <optional --no-xxx-scan or --use-all-plugins to adjust scan plugin list>
```

### How do I audit my baseline file?

-   You can audit entries which do not have the `is_secret` field with `detect-secrets audit <baseline>`

<<<<<<< HEAD
### How can fixed entries be removed from my baseline file?
=======
## What to do after marking an potential secret as a valid secret?

See [audit doc](audit.md#what-to-do-after-marking-an-potential-secret-as-a-valid-secret?)

## How can fixed entries be removed from my baseline file?
>>>>>>> c6a15b4a

-   Running `detect-secrets scan --update <baseline_file>` will clean up old entries.
-   Once you have the pre-commit hook configured, if there are no new issues found, this hook will clean up old (remediated) entries from the baseline file. You can also manually trigger this process by running `detect-secrets-hook --baseline <baseline> <changed_file>`. If the pre-commit check fails, the baseline file will not be updated.

### Will `detect-secrets` find tokens in git history?

No, by default the `detect-secrets` CLI tool only scans the code in the current commit.

### What kinds of tokens does detect-secrets find?

Our developer tool uses the following plugins by default:

Supports verification

-   AWS Key
-   Slack
-   Artifactory
-   Box
-   Cloudant
-   DB2
-   Github
-   IBM Cloud IAM
-   IBM COS HMAC
-   SoftLayer
-   Stripe
-   Mailchimp

Does not support verification

-   Private Key Detector
-   Basic Auth Detector
-   Base64 High Entropy String
-   Hex High Entropy String
-   Keyword Detector
-   JSON Web Token

If you wish, check out our plugins folder (`detect_secrets/plugins`) for more details about what we scan.

### Why is the Slack webhook considered a secret?

Based on the Slack doc below, incoming webhooks should be considered secrets <https://api.slack.com/messaging/webhooks>.

> Keep it secret, keep it safe. Your webhook URL contains a secret. Don't share it online, including via public version control repositories. Slack actively searches out and revokes leaked secrets.

### Which plugins are used in the scan by default?

-   All plugins will be used when not reading the config from an existing baseline.
-   When using the `--update <baseline>` option with the existing baseline, the tool will only use the plugins listed in the baseline. Use `--use-all-plugins` along with `--update <baseline>` to force the use of all plugins.

### How do I use fewer plugins when scanning?

You can use the `--use-all-plugins` and `--no-xxx-scan` options (replace `xxx` with plugin name, use `detect-secrets scan --help` to list out the options) to customize the plugin list. The added plugins will persist in the baseline file. If you use `-—update <baseline>` in `detect-secrets` or `--baseline <baseline>` in `detect-secrets-hook` to run a scan without additional options, the plugins used will be read from the baseline file.

Example: `detect-secrets scan --update .secrets.baseline --use-all-plugins`

### `detect-secrets` generates too many false positives. What should I do?

If the false positive hits are overwhelming, you can tune the tool in several ways (it's recommended to try this before turning off the check):

#### Exclude some files with the `—exclude-files` option.

Detect Secrets supports regex-based file and folder exclusions. The excludes file list will be recorded in the outputted baseline file. In future scans, if no `--exclude-files` option is provided, the existing exclude list in the baseline file will be respected. If a new exclude list is supplied through the command line, it will overwrite the existing exclude list in the baseline file.

```sh
detect-secrets scan --exclude-files '<folder_to_ignore>|<file_to_ignore>'
```

#### Tune the threshold for the entropy based scanner

-   Entropy based scanning can be tricky to tune. It depends on your project, so you may want to run a `detect-secrets` scan several times to strike the right balance between the number of legitimate secrets versus false positives.
-   There are two types of entropy based scans, hex and base64. Each of them has a different character set. You can use either `--base64-limit` or `--hex-limit` with a new limit.
-   All future scans need to use the same limit number in the command line, otherwise a default value will overwrite the setting in the baseline file. You can specify these options in `.pre-commit-config.yaml` to make your pre-commit hook always use same options.

```sh
detect-secrets scan --base64-limit <new_limit>
# or
detect-secrets scan --hex-limit <new_limit>
```

#### Use fewer scanners

-   The `--no-<scan_type>-scan` option can be used to exclude certain types of scanning. Use `detect-secrets scan —help` to view more options.
-   All future scans need to use the same no scan options in the command line, otherwise the default value will overwrite the setting in the baseline file. You can specify these options in `.pre-commit-config.yaml` to make your `pre-commit` hook always use same options.
-   By default, all plugins are used.
-   To disable all entropy based scanning, use the command below

```sh
detect-secrets scan --no-base64-string-scan --no-hex-string-scan
```

### Why did `detect-secrets` not find some secrets in my code?

There are several things that can cause this. Many of them are by design and intended to avoid false positives. These behaviors can be adjusted.

#### Cause 1: Not using all plugins

The Developer Tool uses all plugins by default. But if a baseline file is used (with `--update OLD_BASELINE_FILE` for scan, and `--baseline BASELINE` for the `pre-commit` hook), the scan will respect the plugin list in the baseline and only use the plugins specified in the baseline.

You can use the `--use-all-plugins` option to mandate a scan using all plugins. The `--use-all-plugins` option is available in both the scan and pre-commit hook.

#### Cause 2: Verifiable token is verified as false

The Developer Tool will verify [some verifiable token types](#what-kinds-of-tokens-does-detect-secrets-find) by default. This means that when a potential token is found, the tool will use the token to test against the target service.

-   If the verification result is true or unable to verify, the potential token will be kept in the scan result.
-   If the verification result is false, then the token will be left out of the scan result. This is intended to reduce false positives so only valid tokens will be reported.

You can turn off the verification behavior with the `--no-verify` flag. This option is available in both the scan and the pre-commit hook.

#### Cause 3: The entropy threshold is too high for entropy based plugins

Tuning the entropy to a lower value by following the [tune the threshold for entropy based scanner](#tune-the-threshold-for-entropy-based-scanner) documentation may result in more tokens being caught.

#### Cause 4: Unsupported token type

This can happen if the signature of one token type is not supported by the `detect-secrets` tool. You can contribute a new token type following the guide [here](../CONTRIBUTING.md#process-for-adding-a-new-secret-detector-to-whitewater-detect-secrets).

### Why is the `detect-secrets` pre-commit output messed up with multiple headings and footers?

Below is what a usual pre-commit scan output looks like. The potential secrets warning heading is printed first, then followed by the found secret type and locations, then the possible mitigations footer.

```shell
Potential secrets about to be committed to git repo! Please rectify or
explicitly ignore with an inline `pragma: allowlist secret` comment.

Secret Type: DB2 Credentials
Location:    myfile/something.java:80

Possible mitigations:

  - For information about putting your secrets in a safer place,
    please ask in #security
  - Mark false positives with an inline `pragma: allowlist secret`
    comment
  - Commit with `--no-verify` if this is a one-time false positive

If a secret has already been committed, visit
https://help.github.com/articles/removing-sensitive-data-from-a-
repository
```

If you are seeing headings and footers printed multiple times, along with reporting of token locations injected between lines, then you are running into the issue described by this question.

The reason behind this is the pre-commit framework's default parallel execution optimization. pre-commit scans all files in the git staging area upon commit creation, or all files managed by git if the `--all-files` option is used. To speed up the scan, pre-commit will split all the files to be scanned into multiple groups, and fire up multiple threads to run the scan concurrently. The number of threads is up to the total number of CPU cores. Each individual thread will output the result without coordination which leads to the messed up output. This only happens when many files have been fed into pre-commit, such as when your commit contains a lot of changed files or you are using the `--all-files` option.

To avoid messed up output, you can add `require_serial: true` option to `pre-commit-config.yaml` like below. It will still output headings and footers multiple times, but each thread's output would be in sequence. Be careful though, using serial execution might increase the total scan time.

```yaml
- repo: local
  hooks:
      - id: <hook_id>
        # other hook config here...
        require_serial: true
```

### How do I configure the `detect-secrets` pre-commit hook with the Node.js husky library?

If you are using the [husky](https://github.com/typicode/husky) library to manage the pre-commit hook, you can use the snippet below in your `package.json` to properly invoke `detect-secrets-hook`. The main problem is that detect-secrets-hook is expecting a list of files in the git staging area. husky is not feeding the file list to the pre-commit hook line as a parameter. The following setting will manually generate the list of staged files.

```json
  "husky": {
    "hooks": {
      "pre-commit": "detect-secrets-hook --baseline .secrets.baseline $(git diff --cached --name-only)"
    }
  }
```

### How do I use inline allowlisting?

The tool supports the following inline allowlisting syntax.

> **Note: a space is needed between the original line content and the comment**

```bash
secret # pragma: allowlist secret
secret // pragma: allowlist secret
secret /* pragma: allowlist secret */
secret ' pragma: allowlist secret
secret -- pragma: allowlist secret
secret <!-- pragma: allowlist secret -->
secret <!-- # pragma: allowlist secret -->
```

### Why does my scan get stuck

There are most likely some big text files causing the scan to run very slowly. This gives the appearance that the scan is stuck. You can find these offending files and exclude them from scanning.

To find the offending file, run the scan with the `--verbose` option like below

```bash
detect-secrets --verbose scan <file_or_folder_to_scan>
```

The command above will emit which file is currently being scanned. Once you've identified the file, you can use `--exclude-lines` option to skip the offending file(s).

### Can I use detect-secrets to detect secrets in an arbitrary file system/folder that is not a git repo?

Yes.

To scan arbitrary files

```bash
detect-secrets scan <file_1> <file_2>
```

To scan an arbitrary folder, use the `scan --all-files` option

```bash
 detect-secrets scan --all-files <folder_name>
```

### Why is detect-secrets not verifying my password on DB2 for zOS?

A known case when DB2 for zOS password has not been caught is that you are missing certificates (known limitation).

#### Missing certificates (known limitation)

If your DB2 server requires a keystore DB and a keystash file to connect, then `detect-secrets` won't test the connection to
verify the token. This is known limitation. You can still run the scan with `--no-verify` flag;
It will report on the potential password string, but won't verify it against remote DB2 server.

## docker setup

The `detect-secrets` tool can also be run as a docker container. It supports Windows 10, macOS and Linux environments.

### How do I install the `detect-secrets` docker image?

#### Prerequisite

You need to have Python and [install the pre-commit framework](https://pre-commit.com/#install). The docker image of `detect-secrets` saves you the effort of installing the detect-secret pip package, which would require a heavy weight compilation environment. Besides that, please also make sure you have [docker installed](https://docs.docker.com/install/).

1. python [installed](https://docs.python-guide.org/starting/installation/)
1. pre-commit framework [installed](https://pre-commit.com/#install)
1. docker [installed](https://docs.docker.com/install/)

#### Setup steps

##### 1. scan with docker image

See [How do I run a scan with the docker image?](#how-do-i-run-a-scan-with-the-docker-image)

##### 2. audit the baseline file

See [How do I run an audit with the docker image?](#how-do-i-run-an-audit-with-the-docker-image)

##### 3. setup pre-commit hook

See [How do I setup a pre-commit hook with the docker image?](#how-do-i-setup-a-pre-commit-hook-with-the-docker-image)

### How do I run a scan with the docker image?

#### Windows Powershell and cmd

> Note: You can also setup a Powershell script following [doc here](#powershell-docker-command-is-too-long-do-you-have-some-shortcut-for-detect-secrets) to avoid typing the long command.

```shell
# scan
# Mount to /code folder is important since it's the workdir for detect-secrets
docker run -it --rm -v c:/replace/with/your/folder/containing/git/repo:/code ibmcom/detect-secrets:latest scan

# generate or update baseline
#
# Note: please do NOT use "> .secrets.baseline" to generat new baseline on Windows platform as it will generate Linux line ending format from docker output.
docker run -it --rm -v c:/replace/with/your/folder/containing/git/repo:/code ibmcom/detect-secrets:latest scan --update .secrets.baseline
```

#### Windows git bash

```shell
# the leading / is important for git bash env
# do not wrap trailing command after docker image is also important
winpty docker run -it --rm -v /$(pwd):/code ibmcom/detect-secrets:latest scan

# generate or update baseline
winpty docker run -it --rm -v /$(pwd):/code ibmcom/detect-secrets:latest scan --update .secrets.baseline
```

#### MacOS & Linux

```shell
# scan
docker run -it --rm -v $(pwd):/code ibmcom/detect-secrets:latest scan

# generate or update baseline
docker run -it --rm -v $(pwd):/code ibmcom/detect-secrets:latest scan --update .secrets.baseline
```

### How do I run an audit with the docker image?

#### Windows Powershell and cmd

> Note: You can also setup a Powershell script following [doc here](#powershell-docker-command-is-too-long-do-you-have-some-shortcut-for-detect-secrets) to avoid typing the long command.

```shell
docker run -it --rm -v c:/replace/with/your/folder/containing/git/repo:/code ibmcom/detect-secrets:latest audit .secrets.baseline
```

#### Windows git bash

```shell
winpty docker run -it --rm -v /$(pwd):/code ibmcom/detect-secrets:latest audit .secrets.baseline
```

#### MacOS & Linux

```shell
docker run -it --rm -v $(pwd):/code ibmcom/detect-secrets:latest audit .secrets.baseline
```

### How do I setup a pre-commit hook with the docker image?

1. Add the following content to `.pre-commit-config.yaml`.

```shell
# .pre-commit-config.yaml
-   repo: local
    hooks:
    -   id: detect-secrets-docker
        name: detect-secrets-docker
        language: docker_image
        entry: ibmcom/detect-secrets-hook:latest --baseline .secrets.baseline
```

1. [Windows environment], run the following command to turn off the CRLF warning message

```shell
git config --global core.safecrlf false
```

1. Install the pre-commit hook to the git repo with `pre-commit install`

### How do I upgrade docker image in a pre-commit hook?

1. Identify the docker image tag for `ibmcom/detect-secrets-hook` in your `.pre-commit-config.yaml` file. For example, the default is `latest`.
1. If you are using a latest tag such as `latest`.
    1. In a terminal, run `docker pull ibmcom/detect-secrets-hook:latest` to get the latest image.
1. If you are using a specific version tag, such as `0.13.1+ibm.37.dss`
    1. Update the `.pre-commit-config.yaml` to use a newer version tag.

### Can I pull a specific version of docker image?

Yes, any tag listed [in docker hub for image ibmcom/detect-secrets](https://hub.docker.com/repository/docker/ibmcom/detect-secrets) can be used. You can use the same approach to find tags for `ibmcom/detect-secrets-hook`.

The latest version for `detect-secrets` suite is `latest`.

> Note: due to docker tagging restriction, plus sign (`+`) is not allowed. The `+` in any tag on Github repo would be replaced by `.`. For example, tag `0.13.0+ibm.8.dss` would have docker image label `0.13.0.ibm.8.dss`

### How do I run `detect-secrets` commands with the docker image on different operating systems?

To run other `detect-secrets` commands with the docker image, like the ones below in the "General Usage" section, you need to make sure you're using the correct prefix depending on which environment you're in. For example, if you wanted to run `detect-secrets scan --exclude-files '<folder_to_ignore>|<file_to_ignore>'`, you would do the following...

#### Windows Powershell and cmd

Replace `detect-secrets` with `docker run -it --rm -v c:/replace/with/your/folder/containing/git/repo:/code ibmcom/detect-secrets:latest`

You can also setup a Powershell script following [doc here](#powershell-docker-command-is-too-long-do-you-have-some-shortcut-for-detect-secrets).

#### Windows git bash

Replace `detect-secrets` with `winpty docker run -it --rm -v /$(pwd):/code ibmcom/detect-secrets:latest`

#### MacOS & Linux

Replace `detect-secrets` with `docker run -it --rm -v $(pwd):/code ibmcom/detect-secrets:latest`

### Powershell docker command is too long, do you have some shortcut for detect-secrets?

Yes, if you are using Powershell, you can download [this file](https://github.com/ibm/detect-secrets/blob/master/user-config/detect-secrets.psm1) and follow the instruction in description to setup a Powershell command wrapper.<|MERGE_RESOLUTION|>--- conflicted
+++ resolved
@@ -171,15 +171,11 @@
 
 -   You can audit entries which do not have the `is_secret` field with `detect-secrets audit <baseline>`
 
-<<<<<<< HEAD
-### How can fixed entries be removed from my baseline file?
-=======
 ## What to do after marking an potential secret as a valid secret?
 
 See [audit doc](audit.md#what-to-do-after-marking-an-potential-secret-as-a-valid-secret?)
 
 ## How can fixed entries be removed from my baseline file?
->>>>>>> c6a15b4a
 
 -   Running `detect-secrets scan --update <baseline_file>` will clean up old entries.
 -   Once you have the pre-commit hook configured, if there are no new issues found, this hook will clean up old (remediated) entries from the baseline file. You can also manually trigger this process by running `detect-secrets-hook --baseline <baseline> <changed_file>`. If the pre-commit check fails, the baseline file will not be updated.
