#!/usr/bin/python
from __future__ import absolute_import

import mock
import pytest

from detect_secrets.core import baseline
from detect_secrets.core.baseline import apply_baseline_filter
from detect_secrets.core.potential_secret import PotentialSecret
from detect_secrets.plugins.high_entropy_strings import Base64HighEntropyString
from detect_secrets.plugins.high_entropy_strings import HexHighEntropyString
from tests.util.factories import secrets_collection_factory
from tests.util.mock_util import mock_subprocess
from tests.util.mock_util import SubprocessMock


class TestApplyBaselineFilter(object):

    def test_nothing_new(self):
        # We want a secret, but just a default secret (no overriding parameters)
        new_findings = secrets_collection_factory([{}])
        baseline = secrets_collection_factory([{}])

        results = apply_baseline_filter(new_findings, baseline, ['filename'])

        # No expected results, because everything filtered out by baseline
        assert len(results.data) == 0

        # Make sure that baseline didn't get modified either
        assert len(baseline.data) == 1
        assert next(iter(baseline.data['filename'])).lineno == 1

    def test_new_file(self):
        new_findings = secrets_collection_factory([
            {
                'filename': 'filename1',
            }
        ])
        baseline = secrets_collection_factory([
            {
                'filename': 'filename2',
            }
        ])

        backup_baseline = baseline.data.copy()
        results = apply_baseline_filter(new_findings, baseline, ['filename1', 'filename2'])

        assert len(results.data) == 1
        assert 'filename1' in results.data
        assert baseline.data == backup_baseline

    def test_new_file_excluded(self):
        new_findings = secrets_collection_factory([
            {
                'filename': 'filename1',
            },
            {
                'filename': 'filename2',
            }
        ])
        baseline = secrets_collection_factory([
            {
                'filename': 'filename3',
            }
        ])

        backup_baseline = baseline.data.copy()
        baseline.exclude_regex = 'filename1'
        results = apply_baseline_filter(new_findings, baseline, ['filename1', 'filename2'])

        assert len(results.data) == 1
        assert 'filename1' not in results.data
        assert baseline.data == backup_baseline

    def test_new_secret_line_old_file(self):
        """Same file, new line with potential secret"""
        new_findings = secrets_collection_factory([
            {
                'secret': 'secret1',
                'lineno': 1,
            }
        ])
        baseline = secrets_collection_factory([
            {
                'secret': 'secret2',
                'lineno': 2,
            }
        ])

        backup_baseline = baseline.data.copy()
        results = apply_baseline_filter(new_findings, baseline, ['filename'])

        assert len(results.data['filename']) == 1
        secretA = PotentialSecret('type', 'filename', 1, 'secret1')
        assert results.data['filename'][secretA].secret_hash == PotentialSecret.hash_secret('secret1')
        assert baseline.data == backup_baseline

    def test_rolled_creds(self):
        """Same line, different secret"""
        new_findings = secrets_collection_factory([
            {
                'secret': 'secret_new',
            }
        ])
        baseline = secrets_collection_factory([
            {
                'secret': 'secret',
            }
        ])

        backup_baseline = baseline.data.copy()
        results = apply_baseline_filter(new_findings, baseline, ['filename'])

        assert len(results.data['filename']) == 1

        secretA = PotentialSecret('type', 'filename', 1, 'secret_new')
        assert results.data['filename'][secretA].secret_hash == PotentialSecret.hash_secret('secret_new')
        assert baseline.data == backup_baseline

    def test_deleted_secret(self):
        new_findings = secrets_collection_factory([
            {
                'secret': 'secret',
                'lineno': 2,
            }
        ])
        baseline = secrets_collection_factory([
            {
                'secret': 'deleted_secret',
                'lineno': 1,
            },
            {
                'secret': 'secret',
                'lineno': 2,
            }
        ])

        results = apply_baseline_filter(new_findings, baseline, ['filename'])

        # Since hotdog doesn't appear in new_findings, it should be removed.
        assert len(results.data) == 0
        assert len(baseline.data) == 1
        assert next(iter(baseline.data['filename'])).lineno == 2

    def test_deleted_secret_file(self):
        new_findings = secrets_collection_factory()
        baseline = secrets_collection_factory()

        results = apply_baseline_filter(new_findings, baseline, ['filename', 'non_relevant_file'])

        # No results, but baseline should be modified.
        assert len(results.data) == 0
        assert len(baseline.data) == 0

    def test_same_secret_new_location(self):
        new_findings = secrets_collection_factory([
            {
                'lineno': 1,
            }
        ])
        baseline = secrets_collection_factory([
            {
                'lineno': 2,
            },
        ])

        results = apply_baseline_filter(new_findings, baseline, ['filename'])

        # No results, but baseline should be modified with new line location.
        assert len(results.data) == 0
        assert len(baseline.data) == 1
        assert next(iter(baseline.data['filename'])).lineno == 1


class TestInitializeBaseline(object):

    def setup(self):
        self.plugins = (
            Base64HighEntropyString(4.5),
            HexHighEntropyString(3),
        )

    def get_results(self, rootdir='./test_data/files', exclude_regex=None):
        return baseline.initialize(
            self.plugins,
            rootdir=rootdir,
            exclude_regex=exclude_regex,
        ).json()

    @pytest.mark.parametrize(
        'rootdir',
        [
            './test_data/files',

            # Test relative paths
            'test_data/../test_data/files/tmp/..',
        ]
    )
    def test_basic_usage(self, rootdir):
<<<<<<< HEAD
        results = self.get_results(rootdir=rootdir)
=======
        results = initialize(
            self.plugins,
            rootdir=rootdir,
        ).json()
>>>>>>> 67084c00

        assert len(results.keys()) == 2
        assert len(results['file_with_secrets.py']) == 1
        assert len(results['tmp/file_with_secrets.py']) == 2

    def test_exclude_regex(self):
        results = self.get_results(exclude_regex='tmp*')

        assert len(results.keys()) == 1
        assert 'file_with_secrets.py' in results

    def test_exclude_regex_at_root_level(self):
        results = self.get_results(exclude_regex='file_with_secrets.py')

        # All files_with_secrets.py should be ignored, both at the root
        # level, and the nested file in tmp.
        assert not results

    @mock.patch('detect_secrets.core.baseline.subprocess.check_output')
    def test_no_files_in_git_repo(self, mock_subprocess_obj):
        mock_subprocess_obj.side_effect = mock_subprocess((
            SubprocessMock(
                expected_input='git ls-files will_be_mocked',
                should_throw_exception=True,
                mocked_output='',
            ),
        ))

        results = self.get_results(rootdir='will_be_mocked')
        assert not results<|MERGE_RESOLUTION|>--- conflicted
+++ resolved
@@ -197,14 +197,7 @@
         ]
     )
     def test_basic_usage(self, rootdir):
-<<<<<<< HEAD
         results = self.get_results(rootdir=rootdir)
-=======
-        results = initialize(
-            self.plugins,
-            rootdir=rootdir,
-        ).json()
->>>>>>> 67084c00
 
         assert len(results.keys()) == 2
         assert len(results['file_with_secrets.py']) == 1
