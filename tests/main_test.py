import json
import shlex
import textwrap
from contextlib import contextmanager

import mock
import pytest

from detect_secrets import main as main_module
from detect_secrets.core import audit as audit_module
from detect_secrets.main import main
from testing.factories import secrets_collection_factory
from testing.mocks import Any
from testing.mocks import mock_printer
<<<<<<< HEAD
from testing.util import uncolor
=======
>>>>>>> 50febd32


class TestMain(object):
    """These are smoke tests for the console usage of detect_secrets.
    Most of the functional test cases should be within their own module tests.
    """

    def test_scan_basic(self, mock_baseline_initialize):
        with mock_stdin():
            assert main(['scan']) == 0

        mock_baseline_initialize.assert_called_once_with(
            Any(tuple),
            None,
            '.',
            False,
        )

    def test_scan_with_rootdir(self, mock_baseline_initialize):
        with mock_stdin():
            assert main('scan test_data'.split()) == 0

        mock_baseline_initialize.assert_called_once_with(
            Any(tuple),
            None,
            'test_data',
            False,
        )

    def test_scan_with_excludes_flag(self, mock_baseline_initialize):
        with mock_stdin():
            assert main('scan --exclude some_pattern_here'.split()) == 0

        mock_baseline_initialize.assert_called_once_with(
            Any(tuple),
            'some_pattern_here',
            '.',
            False,
        )

    def test_scan_string_basic(self, mock_baseline_initialize):
        with mock_stdin(
            '012345678ab',
        ), mock_printer(
            main_module,
        ) as printer_shim:
            assert main('scan --string'.split()) == 0
            assert uncolor(printer_shim.message) == textwrap.dedent("""
                AWSKeyDetector         : False
                Base64HighEntropyString: False (3.459)
                BasicAuthDetector      : False
                HexHighEntropyString   : True  (3.459)
                PrivateKeyDetector     : False
            """)[1:]

        mock_baseline_initialize.assert_not_called()

    def test_scan_string_cli_overrides_stdin(self):
        with mock_stdin(
            '012345678ab',
        ), mock_printer(
            main_module,
        ) as printer_shim:
            assert main('scan --string 012345'.split()) == 0
            assert uncolor(printer_shim.message) == textwrap.dedent("""
                AWSKeyDetector         : False
                Base64HighEntropyString: False (2.585)
                BasicAuthDetector      : False
                HexHighEntropyString   : False (2.121)
                PrivateKeyDetector     : False
            """)[1:]

    def test_scan_with_all_files_flag(self, mock_baseline_initialize):
        with mock_stdin():
            assert main('scan --all-files'.split()) == 0

        mock_baseline_initialize.assert_called_once_with(
            Any(tuple),
            None,
            '.',
            True,
        )

    def test_reads_from_stdin(self, mock_merge_baseline):
        with mock_stdin(json.dumps({'key': 'value'})):
            assert main(['scan']) == 0

        mock_merge_baseline.assert_called_once_with(
            {'key': 'value'},
            Any(dict),
        )

    def test_reads_old_baseline_from_file(self, mock_merge_baseline):
        with mock_stdin(), mock.patch(
            'detect_secrets.main._read_from_file',
            return_value={'key': 'value'},
        ) as m_read, mock.patch(
            'detect_secrets.main._write_to_file',
        ) as m_write:
            assert main('scan --update old_baseline_file'.split()) == 0
            assert m_read.call_args[0][0] == 'old_baseline_file'
            assert m_write.call_args[0] == ('old_baseline_file', Any(str))

        mock_merge_baseline.assert_called_once_with(
            {'key': 'value'},
            Any(dict),
        )

    @pytest.mark.parametrize(
        'exclude_param, expected_regex',
        [
            (
                '',
                '^old_baseline_file$',
            ),
            (
                '--exclude "secrets/.*"',
                'secrets/.*|^old_baseline_file$',
            ),
            (
                '--exclude "^old_baseline_file$"',
                '^old_baseline_file$',
            ),
        ],
    )
    def test_old_baseline_ignored_with_update_flag(
        self,
        mock_baseline_initialize,
        exclude_param,
        expected_regex,
    ):
        with mock_stdin(), mock.patch(
            'detect_secrets.main._read_from_file',
            return_value={},
        ), mock.patch(
            # We don't want to be creating a file during test
            'detect_secrets.main._write_to_file',
        ) as file_writer:
            assert main(
                shlex.split(
                    'scan --update old_baseline_file {}'.format(
                        exclude_param,
                    ),
                ),
            ) == 0

            assert json.loads(file_writer.call_args[0][1])['exclude_regex'] == \
                expected_regex

    @pytest.mark.parametrize(
        'filename, expected_output',
        [
            (
                'test_data/short_files/first_line.py',
                textwrap.dedent("""
                    1:secret = 'BEEF0123456789a'
                    2:skipped_sequential_false_positive = '0123456789a'
                    3:print('second line')
                    4:var = 'third line'
                """)[1:-1],
            ),
            (
                'test_data/short_files/middle_line.yml',
                textwrap.dedent("""
                    1:deploy:
                    2:    user: aaronloo
                    3:    password:
                    4:        secure: thequickbrownfoxjumpsoverthelazydog
                    5:    on:
                    6:        repo: Yelp/detect-secrets
                """)[1:-1],
            ),
            (
                'test_data/short_files/last_line.ini',
                textwrap.dedent("""
                    1:[some section]
                    2:secrets_for_no_one_to_find =
                    3:    hunter2
                    4:    password123
                    5:    BEEF0123456789a
                """)[1:-1],
            ),
        ],
    )
    def test_audit_short_file(self, filename, expected_output):
        with mock_stdin(), mock_printer(
            # To extract the baseline output
            main_module,
        ) as printer_shim:
            main(['scan', filename])
            baseline = printer_shim.message

        baseline_dict = json.loads(baseline)
        with mock_stdin(), mock.patch(
            # To pipe in printer_shim
            'detect_secrets.core.audit._get_baseline_from_file',
            return_value=baseline_dict,
        ), mock.patch(
            # We don't want to clear the pytest testing screen
            'detect_secrets.core.audit._clear_screen',
        ), mock.patch(
            # Gotta mock it, because tests aren't interactive
            'detect_secrets.core.audit._get_user_decision',
            return_value='s',
        ), mock.patch(
            # We don't want to write an actual file
            'detect_secrets.core.audit._save_baseline_to_file',
        ), mock_printer(
            audit_module,
        ) as printer_shim:
            main('audit will_be_mocked'.split())

            assert uncolor(printer_shim.message) == textwrap.dedent("""
                Secret:      1 of 1
                Filename:    {}
                Secret Type: {}
                ----------
                {}
                ----------
                Saving progress...
            """)[1:].format(
                filename,
                baseline_dict['results'][filename][0]['type'],
                expected_output,
            )

    def test_audit_diff_not_enough_files(self):
        assert main('audit --diff fileA'.split()) == 1

<<<<<<< HEAD
=======
    def test_audit_diff_not_enough_files(self):
        assert main('audit --diff fileA'.split()) == 1

>>>>>>> 50febd32
    def test_audit_same_file(self):
        with mock_printer(main_module) as printer_shim:
            assert main('audit --diff .secrets.baseline .secrets.baseline'.split()) == 0
            assert printer_shim.message.strip() == (
                'No difference, because it\'s the same file!'
            )
<<<<<<< HEAD
=======

>>>>>>> 50febd32

@contextmanager
def mock_stdin(response=None):
    if not response:
        with mock.patch('detect_secrets.main.sys') as m:
            m.stdin.isatty.return_value = True
            yield

    else:
        with mock.patch('detect_secrets.main.sys') as m:
            m.stdin.isatty.return_value = False
            m.stdin.read.return_value = response
            yield


@pytest.fixture
def mock_baseline_initialize():
    def mock_initialize_function(plugins, exclude_regex, *args, **kwargs):
        return secrets_collection_factory(
            plugins=plugins,
            exclude_regex=exclude_regex,
        )

    with mock.patch(
        'detect_secrets.main.baseline.initialize',
        side_effect=mock_initialize_function,
    ) as mock_initialize:
        yield mock_initialize


@pytest.fixture
def mock_merge_baseline():
    with mock.patch(
        'detect_secrets.main.baseline.merge_baseline',
    ) as m:
        # This return value needs to have the `results` key, so that it can
        # formatted appropriately for output.
        m.return_value = {'results': {}}
        yield m<|MERGE_RESOLUTION|>--- conflicted
+++ resolved
@@ -12,10 +12,7 @@
 from testing.factories import secrets_collection_factory
 from testing.mocks import Any
 from testing.mocks import mock_printer
-<<<<<<< HEAD
 from testing.util import uncolor
-=======
->>>>>>> 50febd32
 
 
 class TestMain(object):
@@ -245,22 +242,15 @@
     def test_audit_diff_not_enough_files(self):
         assert main('audit --diff fileA'.split()) == 1
 
-<<<<<<< HEAD
-=======
     def test_audit_diff_not_enough_files(self):
         assert main('audit --diff fileA'.split()) == 1
 
->>>>>>> 50febd32
     def test_audit_same_file(self):
         with mock_printer(main_module) as printer_shim:
             assert main('audit --diff .secrets.baseline .secrets.baseline'.split()) == 0
             assert printer_shim.message.strip() == (
                 'No difference, because it\'s the same file!'
             )
-<<<<<<< HEAD
-=======
-
->>>>>>> 50febd32
 
 @contextmanager
 def mock_stdin(response=None):
