--- conflicted
+++ resolved
@@ -108,12 +108,9 @@
             "'{secret}'  ' pragma: whitelist secret",
             "'{secret}' '  pragma: whitelist secret",
             "'{secret}'  -- pragma: whitelist secret",
-<<<<<<< HEAD
-=======
             "'{secret}' --  pragma: whitelist secret",
             # Test high entropy exclude regex
             '"CanonicalUser": "{secret}"',
->>>>>>> 8e4190fe
             # Not a string
             "{secret}",
         ],
